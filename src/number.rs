// This Source Code Form is subject to the terms of the Mozilla Public
// License, v. 2.0. If a copy of the MPL was not distributed with this
// file, You can obtain one at https://mozilla.org/MPL/2.0/.

use crate::ast::Digits;
use crate::context::Context;
use crate::num::*;
use crate::value::Show;
use gmp::mpq::Mpq;
use gmp::mpz::Mpz;
use std::borrow::Borrow;
use std::collections::BTreeMap;
use std::fmt;
use std::ops::{Add, Div, Mul, Neg, Sub};
use std::sync::Arc;

/// Alias for the primary representation of dimensionality.
pub type Unit = BTreeMap<Dim, i64>;

/// A newtype for a string dimension ID, so that we can implement traits for it.
#[cfg_attr(feature = "nightly", derive(Deserialize))]
#[derive(Clone, PartialEq, Eq, PartialOrd, Ord, Hash, Debug)]
pub struct Dim(pub Arc<String>);

#[cfg(feature = "nightly")]
impl ::serde::ser::Serialize for Dim {
    fn serialize<S>(&self, serializer: &mut S) -> Result<(), S::Error>
    where
        S: ::serde::ser::Serializer,
    {
        serializer.serialize_str(&**self.0)
    }
}

/// The basic representation of a number with a unit.
#[derive(Clone, PartialEq)]
pub struct Number {
    pub value: Num,
    pub unit: Unit,
}

impl Borrow<str> for Dim {
    fn borrow(&self) -> &str {
        &**self.0
    }
}

impl fmt::Display for Dim {
    fn fmt(&self, fmt: &mut fmt::Formatter<'_>) -> fmt::Result {
        self.0.fmt(fmt)
    }
}

impl Dim {
    pub fn new(dim: &str) -> Dim {
        Dim(Arc::new(dim.to_owned()))
    }
}

pub fn pow(left: &Num, exp: i32) -> Num {
    if exp < 0 {
        &Num::one() / &pow(left, -exp)
    } else {
        let left = match *left {
            Num::Mpq(ref left) => left,
            Num::Float(f) => return Num::Float(f.powi(exp)),
        };
        let num = left.get_num().pow(exp as u32);
        let den = left.get_den().pow(exp as u32);
        Num::Mpq(Mpq::ratio(&num, &den))
    }
}

pub fn to_string(rational: &Num, base: u8, digits: Digits) -> (bool, String) {
    use std::char::from_digit;

    let sign = *rational < Num::zero();
    let rational = rational.abs();
    let (num, den) = rational.to_rational();
    let rational = match rational {
        Num::Mpq(mpq) => mpq,
        Num::Float(f) => {
            let mut m = Mpq::one();
            m.set_d(f);
            m
        }
    };
    let intdigits = (&num / &den).size_in_base(base) as u32;

    let mut buf = String::new();
    if sign {
        buf.push('-');
    }
    let zero = Mpq::zero();
    let one = Int::one();
    let ten = Int::from(base as u64);
    let ten_mpq = Mpq::ratio(&ten, &one);
    let mut cursor = &rational / &Mpq::ratio(&ten.pow(intdigits), &one);
    let mut n = 0;
    let mut only_zeros = true;
    let mut zeros = 0;
    let mut placed_decimal = false;
    loop {
        let exact = cursor == zero;
        let use_sci = if digits != Digits::Default
            || den == one && (base == 2 || base == 8 || base == 16 || base == 32)
        {
            false
        } else {
            intdigits + zeros > 9 * 10 / base as u32
        };
        let placed_ints = n >= intdigits;
        let ndigits = match digits {
            Digits::Default | Digits::FullInt => 6,
            Digits::Digits(n) => intdigits as i32 + n as i32,
        };
        let bail = (exact && (placed_ints || use_sci))
            || (n as i32 - zeros as i32 > ndigits && use_sci)
            || n as i32 - zeros as i32 > ::std::cmp::max(intdigits as i32, ndigits);
        if bail && use_sci {
            // scientific notation
            let off = if n < intdigits { 0 } else { zeros };
            buf = buf[off as usize + placed_decimal as usize + sign as usize..].to_owned();
            buf.insert(1, '.');
            if buf.len() == 2 {
                buf.insert(2, '0');
            }
            if sign {
                buf.insert(0, '-');
            }
            buf.push_str(&*format!("e{}", intdigits as i32 - zeros as i32 - 1));
            return (exact, buf);
        }
        if bail {
            return (exact, buf);
        }
        if n == intdigits {
            buf.push('.');
            placed_decimal = true;
        }
        let digit = &(&(&cursor.get_num() * &ten) / &cursor.get_den()) % &ten;
        let v: Option<i64> = (&digit).into();
        let v = v.unwrap();
        if v != 0 {
            only_zeros = false
        } else if only_zeros {
            zeros += 1;
        }
        if !(v == 0 && only_zeros && n < intdigits - 1) {
            buf.push(from_digit(v as u32, base as u32).unwrap());
        }
        cursor = &cursor * &ten_mpq;
        cursor = &cursor - &Mpq::ratio(&digit, &one);
        n += 1;
    }
}

/// Several stringified properties of a number which are useful for
/// displaying it to a user.
#[derive(Clone, Debug, Default)]
#[cfg_attr(feature = "nightly", derive(Serialize, Deserialize))]
pub struct NumberParts {
    /// Present if the number can be concisely represented exactly.
    /// May be decimal, fraction, or scientific notation.
    pub exact_value: Option<String>,
    /// Present if the number can't be exactly concisely represented
    /// in decimal or scientific notation.
    pub approx_value: Option<String>,
    /// Numerator factor by which the value is multiplied, if not one.
    pub factor: Option<String>,
    /// Divisor factor, if not one.
    pub divfactor: Option<String>,
    /// High-level unit decomposition, in format that can be manipulated.
    pub raw_unit: Option<Unit>,
    /// Higher-level unit decomposition, if available.
    pub unit: Option<String>,
    /// The physical quantity associated with the unit, if available.
    pub quantity: Option<String>,
    /// The dimensionality of the unit.
    pub dimensions: Option<String>,
}

impl NumberParts {
    /// A DSL for formatting numbers.
    ///
    /// - `a`: Approximate numerical value, if exists.
    /// - `e`: Exact numerical value, if exists.
    /// - `n`: Exact and approximate values.
    /// - `u`: Unit.
    /// - `q`: Quantity, if exists.
    /// - `w`: Quantity in parentheses, if exists.
    /// - `d`: Dimensionality, if not same as unit.
    /// - `D`: Dimensionality, always.
    /// - `p`: Quantity and dimensionality in parentheses.
    ///
    /// Display impl is equivalent to `n u w`.
    ///
    /// Whitespace is compacted. Any unrecognized characters are passed through.
    pub fn format(&self, pat: &str) -> String {
        use std::io::Write;

        let mut out = vec![];

        let mut in_ws = true;
        for c in pat.chars() {
            match c {
<<<<<<< HEAD
                'e' => if let Some(ex) = self.exact_value.as_ref() {
                    write!(out, "\x0f{}", ex).unwrap();
                } else {
                    continue
                },
                'a' => if let Some(ap) = self.approx_value.as_ref() {
                    write!(out, "\x0f{}", ap).unwrap();
                } else {
                    continue
                },
=======
                'e' => {
                    if let Some(ex) = self.exact_value.as_ref() {
                        write!(out, "{}", ex).unwrap();
                    } else {
                        continue;
                    }
                }
                'a' => {
                    if let Some(ap) = self.approx_value.as_ref() {
                        write!(out, "{}", ap).unwrap();
                    } else {
                        continue;
                    }
                }
>>>>>>> 3ea48fab
                'n' => match (self.exact_value.as_ref(), self.approx_value.as_ref()) {
                    (Some(ex), Some(ap)) => write!(out, "\x0f{}\x0310, approx.\x0f {}", ex, ap).unwrap(),
                    (Some(ex), None) => write!(out, "\x0f{}", ex).unwrap(),
                    (None, Some(ap)) => write!(out, "\x0310approx.\x0f {}", ap).unwrap(),
                    (None, None) => continue,
                },
                'u' => {
                    if let Some(unit) = self.raw_unit.as_ref() {
                        if unit.is_empty() {
                            continue;
                        }
                        let mut frac = vec![];
                        let mut toks = vec![];

                        if let Some(f) = self.factor.as_ref() {
                            toks.push("*".to_string());
                            toks.push(f.to_string());
                        }
                        for (dim, &exp) in unit {
                            if exp < 0 {
                                frac.push((dim, exp));
                            } else if exp == 1 {
                                toks.push(dim.to_string())
                            } else {
                                toks.push(format!("{}^{}", dim, exp))
                            }
                        }
                        if !frac.is_empty() {
                            toks.push("/".to_string());
                            if let Some(d) = self.divfactor.as_ref() {
                                toks.push(d.to_string());
                            }
                            for (dim, exp) in frac {
                                let exp = -exp;
                                if exp == 1 {
                                    toks.push(dim.to_string())
                                } else {
                                    toks.push(format!("{}^{}", dim, exp))
                                }
                            }
                        }
                        write!(out, "{}", toks.join(" ")).unwrap();
                    } else if let Some(unit) = self.unit.as_ref() {
                        if unit.is_empty() {
                            continue;
                        }
                        if let Some(f) = self.factor.as_ref() {
                            write!(out, "* {} ", f).unwrap();
                        }
                        if let Some(d) = self.divfactor.as_ref() {
                            write!(out, "| {} ", d).unwrap();
                        }
                        write!(out, "{}", unit).unwrap();
                    } else if let Some(dim) = self.dimensions.as_ref() {
                        if dim.is_empty() {
                            continue;
                        }
                        if let Some(f) = self.factor.as_ref() {
                            write!(out, "* {} ", f).unwrap();
                        }
                        if let Some(d) = self.divfactor.as_ref() {
                            write!(out, "| {} ", d).unwrap();
                        }
                        write!(out, "{}", dim).unwrap();
                    } else {
                        continue;
                    }
                }
                'q' => {
                    if let Some(q) = self.quantity.as_ref() {
                        write!(out, "{}", q).unwrap();
                    } else {
                        continue;
                    }
                }
                'w' => {
                    if let Some(q) = self.quantity.as_ref() {
                        write!(out, "({})", q).unwrap();
                    } else {
                        continue;
                    }
                }
                'd' => {
                    if let Some(dim) = self.dimensions.as_ref() {
                        if self.unit.is_none() || dim.is_empty() {
                            continue;
                        }
                        write!(out, "{}", dim).unwrap();
                    } else {
                        continue;
                    }
<<<<<<< HEAD
                    write!(out, "{}", dim).unwrap();
                } else {
                    continue
                },
                'q' => if let Some(q) = self.quantity.as_ref() {
                    write!(out, "{}", q).unwrap();
                } else {
                    continue
                },
                'w' => if let Some(q) = self.quantity.as_ref() {
                    write!(out, "\x0310(\x0f{}\x0310)", q).unwrap();
                } else {
                    continue
                },
                'd' => if let Some(dim) = self.dimensions.as_ref() {
                    if self.unit.is_none() || dim.len() == 0 { continue }
                    write!(out, "{}", dim).unwrap();
                } else {
                    continue
                },
                'D' => if let Some(dim) = self.dimensions.as_ref() {
                    if dim.len() == 0 { continue }
                    write!(out, "{}", dim).unwrap();
                } else {
                    continue
                },
                'p' => match (self.quantity.as_ref(), self.dimensions.as_ref().and_then(|x| {
                    if self.unit.is_some() && x.len() > 0 {
                        Some(x)
=======
                }
                'D' => {
                    if let Some(dim) = self.dimensions.as_ref() {
                        if dim.is_empty() {
                            continue;
                        }
                        write!(out, "{}", dim).unwrap();
>>>>>>> 3ea48fab
                    } else {
                        continue;
                    }
<<<<<<< HEAD
                })) {
                    (Some(q), Some(d)) => write!(out, "\x0310(\x0f{}\x0310; \x0f{}\x0310)", q, d).unwrap(),
                    (Some(q), None) => write!(out, "\x0310(\x0f{}\x0310)", q).unwrap(),
                    (None, Some(d)) => write!(out, "\x0310(\x0f{}\x0310)", d).unwrap(),
                    (None, None) => continue
=======
                }
                'p' => match (
                    self.quantity.as_ref(),
                    self.dimensions.as_ref().and_then(|x| {
                        if self.unit.is_some() && !x.is_empty() {
                            Some(x)
                        } else {
                            None
                        }
                    }),
                ) {
                    (Some(q), Some(d)) => write!(out, "({}; {})", q, d).unwrap(),
                    (Some(q), None) => write!(out, "({})", q).unwrap(),
                    (None, Some(d)) => write!(out, "({})", d).unwrap(),
                    (None, None) => continue,
>>>>>>> 3ea48fab
                },
                ' ' if in_ws => continue,
                ' ' if !in_ws => {
                    in_ws = true;
                    write!(out, " ").unwrap();
                    continue;
                }
                x => write!(out, "{}", x).unwrap(),
            }
            in_ws = false;
        }

        ::std::str::from_utf8(&out[..]).unwrap().trim().to_owned()
    }
}

impl fmt::Display for NumberParts {
    fn fmt(&self, fmt: &mut fmt::Formatter<'_>) -> fmt::Result {
        write!(fmt, "{}", self.format("n u w"))
    }
}

impl Number {
    pub fn one() -> Number {
        Number {
            value: Num::one(),
            unit: Unit::new(),
        }
    }

    pub fn one_unit(unit: Dim) -> Number {
        Number::new_unit(Num::one(), unit)
    }

    pub fn zero() -> Number {
        Number {
            value: Num::zero(),
            unit: Unit::new(),
        }
    }

    /// Creates a dimensionless value.
    pub fn new(num: Num) -> Number {
        Number {
            value: num,
            unit: Unit::new(),
        }
    }

    /// Creates a value with a single dimension.
    pub fn new_unit(num: Num, unit: Dim) -> Number {
        let mut map = Unit::new();
        map.insert(unit, 1);
        Number {
            value: num,
            unit: map,
        }
    }

    pub fn from_parts(integer: &str, frac: Option<&str>, exp: Option<&str>) -> Result<Num, String> {
        use std::str::FromStr;

        let num = Mpz::from_str_radix(integer, 10).unwrap();
        let frac = if let Some(ref frac) = frac {
            let frac_digits = frac.len();
            let frac = Mpz::from_str_radix(&*frac, 10).unwrap();
            Mpq::ratio(&frac, &Mpz::from(10).pow(frac_digits as u32))
        } else {
            Mpq::zero()
        };
        let exp = if let Some(ref exp) = exp {
            let exp: i32 = match FromStr::from_str(&*exp) {
                Ok(exp) => exp,
                // presumably because it is too large
                Err(e) => return Err(format!("Failed to parse exponent: {}", e)),
            };
            let res = Mpz::from(10).pow(exp.abs() as u32);
            if exp < 0 {
                Mpq::ratio(&Mpz::one(), &res)
            } else {
                Mpq::ratio(&res, &Mpz::one())
            }
        } else {
            Mpq::one()
        };
        let num = &Mpq::ratio(&num, &Mpz::one()) + &frac;
        let num = &num * &exp;
        Ok(Num::Mpq(num))
    }

    /// Computes the reciprocal (1/x) of the value.
    pub fn invert(&self) -> Number {
        Number {
            value: &Num::one() / &self.value,
            unit: self
                .unit
                .iter()
                .map(|(k, &power)| (k.clone(), -power))
                .collect::<Unit>(),
        }
    }

    /// Raises a value to a dimensionless integer power.
    pub fn powi(&self, exp: i32) -> Number {
        let unit = self
            .unit
            .iter()
            .map(|(k, &power)| (k.clone(), power * exp as i64))
            .collect::<Unit>();
        Number {
            value: pow(&self.value, exp),
            unit,
        }
    }

    /// Computes the nth root of a value iff all of its units have
    /// powers divisible by n.
    pub fn root(&self, exp: i32) -> Result<Number, String> {
        if self.value < Num::zero() {
            return Err("Complex numbers are not implemented".to_string());
        }
        let mut res = Unit::new();
        for (dim, &power) in &self.unit {
            if power % exp as i64 != 0 {
                return Err("Result must have integer dimensions".to_string());
            } else {
                res.insert(dim.clone(), power / exp as i64);
            }
        }
        Ok(Number {
            value: Num::Float(self.value.to_f64().powf(1.0 / exp as f64)),
            unit: res,
        })
    }

    pub fn pow(&self, exp: &Number) -> Result<Number, String> {
        if !exp.dimless() {
            return Err("Exponent must be dimensionless".to_string());
        }
        if exp.value.abs() >= Num::from(1 << 31) {
            return Err("Exponent is too large".to_string());
        }
        let (num, den) = exp.value.to_rational();
        let one = Int::one();
        if den == one {
            let exp: Option<i64> = (&num).into();
            Ok(self.powi(exp.unwrap() as i32))
        } else if num == one {
            let exp: Option<i64> = (&den).into();
            self.root(exp.unwrap() as i32)
        } else if !self.dimless() {
            Err("Exponentiation must result in integer dimensions".to_string())
        } else {
            let exp = exp.value.to_f64();
            Ok(Number {
                value: Num::Float(self.value.to_f64().powf(exp)),
                unit: self.unit.clone(),
            })
        }
    }

    pub fn numeric_value(&self, base: u8, digits: Digits) -> (Option<String>, Option<String>) {
        match self.value {
            Num::Mpq(ref mpq) => {
                let num = mpq.get_num();
                let den = mpq.get_den();

                match to_string(&self.value, base, digits) {
                    (true, v) => (Some(v), None),
                    (false, v) => {
                        if den > Mpz::from(1_000) || num > Mpz::from(1_000_000u64) {
                            (None, Some(v))
                        } else {
                            (Some(format!("{}/{}", num, den)), Some(v))
                        }
                    }
                }
            }
            Num::Float(_f) => (None, Some(to_string(&self.value, base, digits).1)),
        }
    }

    pub fn to_parts_simple(&self) -> NumberParts {
        let (exact, approx) = self.numeric_value(10, Digits::Default);
        NumberParts {
            exact_value: exact,
            approx_value: approx,
            dimensions: Some(Number::unit_to_string(&self.unit)),
            ..Default::default()
        }
    }

    /// Convert the units of the number from base units to display
    /// units, and possibly apply SI prefixes.
    pub fn prettify(&self, context: &Context) -> Number {
        let unit = self.pretty_unit(context);
        if unit.len() == 1 {
            use std::collections::HashSet;
            let prefixes = [
                "milli", "micro", "nano", "pico", "femto", "atto", "zepto", "yocto", "kilo",
                "mega", "giga", "tera", "peta", "exa", "zetta", "yotta",
            ]
            .iter()
            .cloned()
            .collect::<HashSet<&'static str>>();
            let orig = unit.iter().next().unwrap();
            // kg special case
            let (val, orig) = if &**(orig.0).0 == "kg" || &**(orig.0).0 == "kilogram" {
                (
                    &self.value * &pow(&Num::from(1000), (*orig.1) as i32),
                    (Dim::new("gram"), orig.1),
                )
            } else {
                (self.value.clone(), (orig.0.clone(), orig.1))
            };
            for &(ref p, ref v) in &context.prefixes {
                if !prefixes.contains(&**p) {
                    continue;
                }
                let abs = val.abs();
                if abs >= pow(&v.value, (*orig.1) as i32)
                    && abs < pow(&(&v.value * &Num::from(1000)), (*orig.1) as i32)
                {
                    let res = &val / &pow(&v.value, (*orig.1) as i32);
                    // tonne special case
                    let unit = if &**(orig.0).0 == "gram" && p == "mega" {
                        "tonne".to_string()
                    } else {
                        format!("{}{}", p, orig.0)
                    };
                    let mut map = BTreeMap::new();
                    map.insert(Dim::new(&*unit), *orig.1);
                    return Number {
                        value: res,
                        unit: map,
                    };
                }
            }
            let mut map = BTreeMap::new();
            map.insert(orig.0.clone(), orig.1.clone());
            Number {
                value: val,
                unit: map,
            }
        } else {
            Number {
                value: self.value.clone(),
                unit,
            }
        }
    }

    pub fn to_parts(&self, context: &Context) -> NumberParts {
        let value = self.prettify(context);
        let (exact, approx) = value.numeric_value(10, Digits::Default);

        let quantity = context.quantities.get(&self.unit).cloned().or_else(|| {
            if self.unit.len() == 1 {
                let e = self.unit.iter().next().unwrap();
                let n = &(*e.0);
                if *e.1 == 1 {
                    Some((&*n.0).clone())
                } else {
                    Some(format!("{}^{}", n, e.1))
                }
            } else {
                None
            }
        });

        NumberParts {
            exact_value: exact,
            approx_value: approx,
            unit: if value.unit != self.unit {
                Some(Number::unit_to_string(&value.unit))
            } else {
                None
            },
            raw_unit: if value.unit != self.unit {
                Some(value.unit)
            } else {
                None
            },
            quantity,
            dimensions: Some(Number::unit_to_string(&self.unit)),
            ..Default::default()
        }
    }

    pub fn unit_to_string(unit: &Unit) -> String {
        use std::io::Write;

        let mut out = vec![];
        let mut frac = vec![];

        for (dim, &exp) in unit {
            if exp < 0 {
                frac.push((dim, exp));
            } else {
                write!(out, " {}", dim).unwrap();
                if exp != 1 {
                    write!(out, "^{}", exp).unwrap();
                }
            }
        }
        if !frac.is_empty() {
            write!(out, " /").unwrap();
            for (dim, exp) in frac {
                let exp = -exp;
                write!(out, " {}", dim).unwrap();
                if exp != 1 {
                    write!(out, "^{}", exp).unwrap();
                }
            }
        }

        if !out.is_empty() {
            out.remove(0);
        }
        String::from_utf8(out).unwrap()
    }

    fn pretty_unit(&self, context: &Context) -> Unit {
        let pretty = crate::factorize::fast_decompose(self, &context.reverse);
        pretty
            .into_iter()
            .map(|(k, p)| {
                (
                    context
                        .canonicalizations
                        .get(&*k.0)
                        .map(|x| Dim::new(x))
                        .unwrap_or(k),
                    p,
                )
            })
            .collect::<BTreeMap<_, _>>()
    }

    pub fn complexity_score(&self) -> i64 {
        self.unit.iter().map(|(_, p)| 1 + p.abs()).sum()
    }

    pub fn dimless(&self) -> bool {
        self.unit.is_empty()
    }
}

impl fmt::Debug for Number {
    fn fmt(&self, fmt: &mut fmt::Formatter<'_>) -> fmt::Result {
        let parts = self.to_parts_simple();
        write!(fmt, "{}", parts)
    }
}

impl Show for Number {
    fn show(&self, context: &Context) -> String {
        let parts = self.to_parts(context);
        parts.to_string()
    }
}

impl<'a, 'b> Add<&'b Number> for &'a Number {
    type Output = Option<Number>;

    fn add(self, other: &Number) -> Self::Output {
        if self.unit != other.unit {
            return None;
        }
        Some(Number {
            value: &self.value + &other.value,
            unit: self.unit.clone(),
        })
    }
}

impl<'a, 'b> Sub<&'b Number> for &'a Number {
    type Output = Option<Number>;

    fn sub(self, other: &Number) -> Self::Output {
        if self.unit != other.unit {
            return None;
        }
        Some(Number {
            value: &self.value - &other.value,
            unit: self.unit.clone(),
        })
    }
}

impl<'a> Neg for &'a Number {
    type Output = Option<Number>;

    fn neg(self) -> Self::Output {
        Some(Number {
            value: -&self.value,
            unit: self.unit.clone(),
        })
    }
}

impl<'a, 'b> Mul<&'b Number> for &'a Number {
    type Output = Option<Number>;

    fn mul(self, other: &Number) -> Self::Output {
        let val = crate::btree_merge(&self.unit, &other.unit, |a, b| {
            if a + b != 0 {
                Some(a + b)
            } else {
                None
            }
        });
        Some(Number {
            value: &self.value * &other.value,
            unit: val,
        })
    }
}

impl<'a, 'b> Div<&'b Number> for &'a Number {
    type Output = Option<Number>;

    fn div(self, other: &Number) -> Self::Output {
        if other.value == Num::zero() || other.value == Num::Float(0.0) {
            None
        } else {
            self * &other.invert()
        }
    }
}<|MERGE_RESOLUTION|>--- conflicted
+++ resolved
@@ -204,35 +204,24 @@
         let mut in_ws = true;
         for c in pat.chars() {
             match c {
-<<<<<<< HEAD
-                'e' => if let Some(ex) = self.exact_value.as_ref() {
-                    write!(out, "\x0f{}", ex).unwrap();
-                } else {
-                    continue
-                },
-                'a' => if let Some(ap) = self.approx_value.as_ref() {
-                    write!(out, "\x0f{}", ap).unwrap();
-                } else {
-                    continue
-                },
-=======
                 'e' => {
                     if let Some(ex) = self.exact_value.as_ref() {
-                        write!(out, "{}", ex).unwrap();
+                        write!(out, "\x0f{}", ex).unwrap();
                     } else {
                         continue;
                     }
                 }
                 'a' => {
                     if let Some(ap) = self.approx_value.as_ref() {
-                        write!(out, "{}", ap).unwrap();
+                        write!(out, "\x0f{}", ap).unwrap();
                     } else {
                         continue;
                     }
                 }
->>>>>>> 3ea48fab
                 'n' => match (self.exact_value.as_ref(), self.approx_value.as_ref()) {
-                    (Some(ex), Some(ap)) => write!(out, "\x0f{}\x0310, approx.\x0f {}", ex, ap).unwrap(),
+                    (Some(ex), Some(ap)) => {
+                        write!(out, "\x0f{}\x0310, approx.\x0f {}", ex, ap).unwrap()
+                    }
                     (Some(ex), None) => write!(out, "\x0f{}", ex).unwrap(),
                     (None, Some(ap)) => write!(out, "\x0310approx.\x0f {}", ap).unwrap(),
                     (None, None) => continue,
@@ -308,7 +297,7 @@
                 }
                 'w' => {
                     if let Some(q) = self.quantity.as_ref() {
-                        write!(out, "({})", q).unwrap();
+                        write!(out, "\x0310(\x0f{}\x0310)", q).unwrap();
                     } else {
                         continue;
                     }
@@ -322,37 +311,6 @@
                     } else {
                         continue;
                     }
-<<<<<<< HEAD
-                    write!(out, "{}", dim).unwrap();
-                } else {
-                    continue
-                },
-                'q' => if let Some(q) = self.quantity.as_ref() {
-                    write!(out, "{}", q).unwrap();
-                } else {
-                    continue
-                },
-                'w' => if let Some(q) = self.quantity.as_ref() {
-                    write!(out, "\x0310(\x0f{}\x0310)", q).unwrap();
-                } else {
-                    continue
-                },
-                'd' => if let Some(dim) = self.dimensions.as_ref() {
-                    if self.unit.is_none() || dim.len() == 0 { continue }
-                    write!(out, "{}", dim).unwrap();
-                } else {
-                    continue
-                },
-                'D' => if let Some(dim) = self.dimensions.as_ref() {
-                    if dim.len() == 0 { continue }
-                    write!(out, "{}", dim).unwrap();
-                } else {
-                    continue
-                },
-                'p' => match (self.quantity.as_ref(), self.dimensions.as_ref().and_then(|x| {
-                    if self.unit.is_some() && x.len() > 0 {
-                        Some(x)
-=======
                 }
                 'D' => {
                     if let Some(dim) = self.dimensions.as_ref() {
@@ -360,17 +318,9 @@
                             continue;
                         }
                         write!(out, "{}", dim).unwrap();
->>>>>>> 3ea48fab
                     } else {
                         continue;
                     }
-<<<<<<< HEAD
-                })) {
-                    (Some(q), Some(d)) => write!(out, "\x0310(\x0f{}\x0310; \x0f{}\x0310)", q, d).unwrap(),
-                    (Some(q), None) => write!(out, "\x0310(\x0f{}\x0310)", q).unwrap(),
-                    (None, Some(d)) => write!(out, "\x0310(\x0f{}\x0310)", d).unwrap(),
-                    (None, None) => continue
-=======
                 }
                 'p' => match (
                     self.quantity.as_ref(),
@@ -382,11 +332,12 @@
                         }
                     }),
                 ) {
-                    (Some(q), Some(d)) => write!(out, "({}; {})", q, d).unwrap(),
-                    (Some(q), None) => write!(out, "({})", q).unwrap(),
-                    (None, Some(d)) => write!(out, "({})", d).unwrap(),
+                    (Some(q), Some(d)) => {
+                        write!(out, "\x0310(\x0f{}\x0310; \x0f{}\x0310)", q, d).unwrap()
+                    }
+                    (Some(q), None) => write!(out, "\x0310(\x0f{}\x0310)", q).unwrap(),
+                    (None, Some(d)) => write!(out, "\x0310(\x0f{}\x0310)", d).unwrap(),
                     (None, None) => continue,
->>>>>>> 3ea48fab
                 },
                 ' ' if in_ws => continue,
                 ' ' if !in_ws => {
