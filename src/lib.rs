// This Source Code Form is subject to the terms of the Mozilla Public
// License, v. 2.0. If a copy of the MPL was not distributed with this
// file, You can obtain one at https://mozilla.org/MPL/2.0/.

/*! The primary interface of this library is meant to expose a very
simple command-reply model for frontends, and to allow gradual
addition of more advanced functionality. For now, only basic
functionality exists.

Using Rink as a library for uses other than simple unit conversion
tools is not currently well supported, and if you wish to do so,
please make issues for any problems you have.

There are currently a number of hardcoded `println!`s and `unwrap()`s
because most of this code was written in a day without much thought
towards making it into a library.

For basic flow of the library, the `bins/` directory has a few
examples. The REPL is very simple, and the IRC bot shows how Rink can
work in a multi-user environment without sessions or meaningful
stdin/stdout.

## Example

```rust
use rink::*;

let mut ctx = load().unwrap();
println!("{}", one_line(&mut ctx, "kWh / year -> W").unwrap());
```
*/

#![cfg_attr(feature = "nightly", feature(proc_macro))]

extern crate gmp;
extern crate chrono;
extern crate strsim;
extern crate chrono_tz;
#[cfg(feature = "chrono-humanize")]
extern crate chrono_humanize;
#[cfg(feature = "sandbox")]
extern crate libc;
#[cfg(feature = "sandbox")]
extern crate ipc_channel;
#[cfg(feature = "currency")]
extern crate reqwest;
#[cfg(feature = "currency")]
extern crate xml;
#[cfg(feature = "currency")]
extern crate json;
#[cfg(feature = "nightly")]
extern crate serde;
#[cfg(feature = "nightly")]
#[macro_use]
extern crate serde_derive;
extern crate dirs;

pub mod text_query;
pub mod context;
pub mod eval;
pub mod num;
pub mod number;
pub mod date;
pub mod factorize;
pub mod gnu_units;
pub mod ast;
pub mod value;
pub mod reply;
pub mod search;
pub mod load;
pub mod substance;
pub mod formula;
#[cfg(feature = "currency")]
pub mod currency;
#[cfg(feature = "currency")]
pub mod btc;

pub use number::Number;
pub use context::Context;
pub use value::Value;

use std::path::PathBuf;
use std::collections::BTreeMap;
use std::fs::File;
use std::time::Duration;

const DATA_FILE_URL: &'static str = "https://raw.githubusercontent.com/tiffany352/rink-rs/master/definitions.units";

pub fn config_dir() -> Result<PathBuf, String> {
    dirs::config_dir()
        .map(|mut x: PathBuf| { x.push("rink"); x })
        .ok_or_else(|| "Could not find config directory".into())
}

#[cfg(feature = "currency")]
fn load_currency() -> Option<Result<ast::Defs, String>> {
    Some(currency::load())
}

#[cfg(not(feature = "currency"))]
fn load_currency() -> Option<Result<ast::Defs, String>> {
    None
}

#[cfg(feature = "currency")]
fn load_btc() -> Option<Result<ast::Defs, String>> {
    Some(btc::load())
}

#[cfg(not(feature = "currency"))]
fn load_btc() -> Option<Result<ast::Defs, String>> {
    None
}

#[cfg(feature = "gpl")]
static DEFAULT_FILE: Option<&'static str> = Some(include_str!("../definitions.units"));
#[cfg(not(feature = "gpl"))]
static DEFAULT_FILE: Option<&'static str> = None;

static DATES_FILE: &'static str = include_str!("../datepatterns.txt");
static CURRENCY_FILE: &'static str = include_str!("../currency.units");

/// Creates a context by searching standard directories for definitions.units.
pub fn load() -> Result<Context, String> {
    use std::io::Read;
    use std::path::Path;

    let path = try!(config_dir());
    let load = |name| {
        File::open(name)
        .and_then(|mut f| {
            let mut buf = vec![];
            try!(f.read_to_end(&mut buf));
            Ok(String::from_utf8_lossy(&*buf).into_owned())
        })
    };
    let units =
        load(Path::new("definitions.units").to_path_buf())
        .or_else(|_| load(path.join("definitions.units")))
        .or_else(|_| DEFAULT_FILE.map(|x| x.to_owned()).ok_or(
            "Did not exist in search path and binary is not compiled with `gpl` feature".to_string()))
        .map_err(|e| format!(
            "Failed to open definitions.units: {}\n\
             If you installed with `gpl` disabled, then you need to obtain definitions.units \
             separately. Here is the URL, download it and put it in {:?}.\n\
             \n\
             {}\n\
             \n",
            e, &path, DATA_FILE_URL));
    let units = try!(units);
    let dates =
        load(Path::new("datepatterns.txt").to_path_buf())
        .or_else(|_| load(path.join("datepatterns.txt")))
        .unwrap_or_else(|_| DATES_FILE.to_owned());

    let mut iter = gnu_units::TokenIterator::new(&*units).peekable();
    let units = gnu_units::parse(&mut iter);
    let dates = date::parse_datefile(&*dates);
    let ecb = load_currency();
    let btc = load_btc();
    let currency_defs = {
        let defs = load(Path::new("currency.units").to_path_buf())
            .or_else(|_| load(path.join("currency.units")))
            .unwrap_or_else(|_| CURRENCY_FILE.to_owned());
        let mut iter = gnu_units::TokenIterator::new(&*defs).peekable();
        let currency = gnu_units::parse(&mut iter);
        currency
    };
    let currency = {
        let mut defs = vec![];
        if let Some(Ok(mut ecb)) = ecb {
            defs.append(&mut ecb.defs)
        } else if let Some(Err(e)) = ecb {
            println!("Failed to load ECB currency data: {}", e);
        }
        if let Some(Ok(mut btc)) = btc {
            defs.append(&mut btc.defs)
        } else if let Some(Err(e)) = btc {
            println!("Failed to load BTC currency data: {}", e);
        }
        let mut currency_defs = currency_defs;
        defs.append(&mut currency_defs.defs);
        ast::Defs {
            defs,
        }
    };

    let mut ctx = context::Context::new();
    ctx.load(units);
    ctx.load_dates(dates);
    ctx.load(currency);
    Ok(ctx)
}

/// Evaluates a single line within a context.
pub fn one_line(ctx: &mut Context, line: &str) -> Result<String, String> {
    let mut iter = text_query::TokenIterator::new(line.trim()).peekable();
    let expr = text_query::parse_query(&mut iter);
    let res = ctx.eval_outer(&expr);
    res.as_ref().map(ToString::to_string).map_err(ToString::to_string)
}

#[cfg(feature = "sandbox")]
pub fn one_line_sandbox(line: &str) -> String {
    use libc;
    use std::io::Error;
    use ipc_channel::ipc::{IpcOneShotServer, IpcSender};

    pub unsafe fn fork<F: FnOnce()>(child_func: F) -> libc::pid_t {
        match libc::fork() {
            -1 => panic!("Fork failed: {}", Error::last_os_error()),
            0 => { child_func(); unreachable!() },
            pid => pid,
        }
    }

    println!("Executing query: {}", line);

    let (server, server_name) = IpcOneShotServer::new().unwrap();

    let child = || {
        println!("Child connecting..");
        let tx = IpcSender::connect(server_name).unwrap();
        println!("Child connected");

        tx.send("".to_owned()).unwrap();

        unsafe {
            let limit = libc::rlimit {
                // 100 megabytes
                rlim_cur: 100_000_000,
                rlim_max: 100_000_000,
            };
            let res = libc::setrlimit(libc::RLIMIT_AS, &limit);
            if res == -1 {
                panic!("Setrlimit RLIMIT_AS failed: {}", Error::last_os_error())
            }
            let limit = libc::rlimit {
                // 15 seconds
                rlim_cur: 15,
                rlim_max: 15
            };
            let res = libc::setrlimit(libc::RLIMIT_CPU, &limit);
            if res == -1 {
                panic!("Setrlimit RLIMIT_AS failed: {}", Error::last_os_error())
            }
        }

        let mut ctx = load().unwrap();
        ctx.short_output = true;
        let reply = match one_line(&mut ctx, line) {
            Ok(v) => v,
            Err(e) => e
        };
        tx.send(reply).unwrap();
        println!("Wrote reply");

        ::std::process::exit(0)
    };

    let pid = unsafe { fork(child) };

    println!("Child started");

    let (rx, _) = server.accept().unwrap();

    println!("Child accepted");

    let status = unsafe {
        let mut status = 0;
        let res = libc::waitpid(pid, &mut status, 0);
        if res == -1 {
            panic!("Waitpid failed: {}", Error::last_os_error())
        }
        if libc::WIFEXITED(status) {
            println!("Child exited normally with status {}", libc::WEXITSTATUS(status));
        }
        if libc::WIFSIGNALED(status) {
            println!("Child was killed by signal {}", libc::WTERMSIG(status));
        }
        status
    };

    let res = match rx.try_recv() {
        Ok(res) => res,
        Err(_) if unsafe { libc::WIFSIGNALED(status) && libc::WTERMSIG(status) == libc::SIGXCPU } =>
            "Calculation timed out".to_string(),
        // :(
        Err(ref e) if e.to_string() == "IoError: Connection reset by peer (os error 104)" =>
            "Calculation ran out of memory".to_string(),
        Err(e) => e.to_string()
    };

    println!("Calculation result: {:?}", res);

    res
}

fn btree_merge<K: ::std::cmp::Ord+Clone, V:Clone, F:Fn(&V, &V) -> Option<V>>(
    left: &BTreeMap<K, V>, right: &BTreeMap<K, V>, merge_func: F
) -> BTreeMap<K, V> {
    let mut res = BTreeMap::new();
    let mut a = left.iter().peekable();
    let mut b = right.iter().peekable();
    loop {
        match (a.peek().cloned(), b.peek().cloned()) {
            (Some((akey, aval)), Some((bkey, bval))) if akey == bkey => {
                if let Some(v) = merge_func(aval, bval) {
                    res.insert(akey.clone(), v);
                }
                a.next();
                b.next();
            },
            (Some((akey, _)), Some((bkey, bval))) if akey > bkey => {
                res.insert(bkey.clone(), bval.clone());
                b.next();
            },
            (Some((akey, aval)), Some((bkey, _))) if akey < bkey => {
                res.insert(akey.clone(), aval.clone());
                a.next();
            },
            (Some(_), Some(_)) => unreachable!(),
            (None, Some((bkey, bval))) => {
                res.insert(bkey.clone(), bval.clone());
                b.next();
            },
            (Some((akey, aval)), None) => {
                res.insert(akey.clone(), aval.clone());
                a.next();
            },
            (None, None) => break,
        }
    }
    res
}

#[cfg(feature = "reqwest")]
fn cached(file: &str, url: &str, expiration: Duration) -> Result<File, String> {
    use std::fmt::Display;
    use std::time::SystemTime;
    use std::fs;

    fn ts<T:Display>(x: T) -> String {
        x.to_string()
    }
    let mut path = try!(config_dir());
    let mut tmppath = path.clone();
    path.push(file);
    let tmpfile = format!("{}.part", file);
    tmppath.push(tmpfile);

    File::open(path.clone())
        .map_err(ts)
        .and_then(|f| {
            let stats = try!(f.metadata().map_err(ts));
            let mtime = try!(stats.modified().map_err(ts));
            let now = SystemTime::now();
            let elapsed = try!(now.duration_since(mtime).map_err(ts));
            if elapsed > expiration {
                Err("File is out of date".to_string())
            } else {
                Ok(f)
            }
        })
        .or_else(|_| {
            try!(fs::create_dir_all(path.parent().unwrap()).map_err(|x| x.to_string()));
            let mut f = try!(File::create(tmppath.clone()).map_err(|x| x.to_string()));

<<<<<<< HEAD
            reqwest::get(url)
                .map_err(|err| format!("Request failed: {}", err))?
                .copy_to(&mut f).map_err(|err| format!("Request failed: {}", err))?;

            try!(f.sync_all().map_err(|x| format!("{}", x)));
=======
            let ssl = NativeTlsClient::new().unwrap();
            let connector = HttpsConnector::new(ssl);
            let client = Client::with_connector(connector);
            let mut res = try!(client.get(url).send().map_err(|x| x.to_string()));
            if res.status != StatusCode::Ok {
                return Err(format!("Request failed with status code {}", res.status))
            }
            let mut buf = vec![0; 8192];
            loop {
                match res.read(&mut buf) {
                    Ok(0) => break,
                    Ok(n) => {
                        try!(f.write(&buf[..n]).map_err(|x| x.to_string()));
                    },
                    Err(e) => return Err(e.to_string())
                }
            }
            try!(f.sync_all().map_err(|x| x.to_string()));
>>>>>>> 35bea0fe
            drop(f);
            try!(fs::rename(tmppath.clone(), path.clone())
                 .map_err(|x| x.to_string()));
            File::open(path).map_err(|x| x.to_string())
        })
}<|MERGE_RESOLUTION|>--- conflicted
+++ resolved
@@ -366,32 +366,11 @@
             try!(fs::create_dir_all(path.parent().unwrap()).map_err(|x| x.to_string()));
             let mut f = try!(File::create(tmppath.clone()).map_err(|x| x.to_string()));
 
-<<<<<<< HEAD
             reqwest::get(url)
                 .map_err(|err| format!("Request failed: {}", err))?
                 .copy_to(&mut f).map_err(|err| format!("Request failed: {}", err))?;
 
             try!(f.sync_all().map_err(|x| format!("{}", x)));
-=======
-            let ssl = NativeTlsClient::new().unwrap();
-            let connector = HttpsConnector::new(ssl);
-            let client = Client::with_connector(connector);
-            let mut res = try!(client.get(url).send().map_err(|x| x.to_string()));
-            if res.status != StatusCode::Ok {
-                return Err(format!("Request failed with status code {}", res.status))
-            }
-            let mut buf = vec![0; 8192];
-            loop {
-                match res.read(&mut buf) {
-                    Ok(0) => break,
-                    Ok(n) => {
-                        try!(f.write(&buf[..n]).map_err(|x| x.to_string()));
-                    },
-                    Err(e) => return Err(e.to_string())
-                }
-            }
-            try!(f.sync_all().map_err(|x| x.to_string()));
->>>>>>> 35bea0fe
             drop(f);
             try!(fs::rename(tmppath.clone(), path.clone())
                  .map_err(|x| x.to_string()));
